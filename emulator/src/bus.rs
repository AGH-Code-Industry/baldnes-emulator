use crate::addressing::{AddressRange, Addressable};
use crate::empty_device::EmptyDevice;
use log::{debug, info};
use std::fmt::Debug;

const ADDRESS_SPACE: usize = 0xFFFF + 1;

pub struct Bus {
<<<<<<< HEAD
    mappings: Vec<usize>,
=======
    mappings: [usize; ADDRESS_SPACE],
>>>>>>> 5538850b
    devices: Vec<Box<dyn Addressable>>,
}

impl Bus {
    pub fn new() -> Self {
        info!("New Bus has been created");
        let empty_device = EmptyDevice {};
        Bus {
            mappings: vec![0; ADDRESS_SPACE],
            devices: vec![Box::new(empty_device)],
        }
    }

<<<<<<< HEAD
    pub fn register<A: Addressable + Debug + 'static>(
=======
    pub fn register<A: Addressable + 'static>(
>>>>>>> 5538850b
        &mut self,
        addressable: A,
        address_range: AddressRange,
    ) {
<<<<<<< HEAD
        debug!(
            "Registering device at address range: {:?} with device: {:?}",
            address_range, addressable
        );
=======
>>>>>>> 5538850b
        self.devices.push(Box::new(addressable));
        self.mappings[address_range.start as usize..=address_range.end as usize]
            .fill(self.devices.len() - 1);
    }

    pub fn read(&mut self, address: u16) -> u8 {
        let device = self.devices[self.mappings[address as usize] as usize].as_mut();
        device.read(address)
    }

    pub fn write(&mut self, address: u16, data: u8) {
        let device = self.devices[self.mappings[address as usize] as usize].as_mut();
        device.write(address, data);
    }
}<|MERGE_RESOLUTION|>--- conflicted
+++ resolved
@@ -6,11 +6,7 @@
 const ADDRESS_SPACE: usize = 0xFFFF + 1;
 
 pub struct Bus {
-<<<<<<< HEAD
     mappings: Vec<usize>,
-=======
-    mappings: [usize; ADDRESS_SPACE],
->>>>>>> 5538850b
     devices: Vec<Box<dyn Addressable>>,
 }
 
@@ -24,22 +20,16 @@
         }
     }
 
-<<<<<<< HEAD
     pub fn register<A: Addressable + Debug + 'static>(
-=======
-    pub fn register<A: Addressable + 'static>(
->>>>>>> 5538850b
         &mut self,
         addressable: A,
         address_range: AddressRange,
     ) {
-<<<<<<< HEAD
         debug!(
             "Registering device at address range: {:?} with device: {:?}",
             address_range, addressable
         );
-=======
->>>>>>> 5538850b
+
         self.devices.push(Box::new(addressable));
         self.mappings[address_range.start as usize..=address_range.end as usize]
             .fill(self.devices.len() - 1);
