use crate::addressing::{AddressRange, Addressable};
use crate::empty_device::EmptyDevice;
use log::{debug, info};
use std::fmt::Debug;

pub trait BusLike {
    fn read(&self, address: usize) -> u8;
    fn write(&mut self, address: usize, data: u8);
}

pub const ADDRESS_SPACE: usize = 0xFFFF + 1;

pub struct Bus {
    mappings: Vec<usize>,
    devices: Vec<Box<dyn Addressable>>,
}

impl BusLike for Bus {
    fn read(&self, address: usize) -> u8 {
        let device = self.devices[self.mappings[address]].as_ref();
        device.read(address as u16)
    }

    fn write(&mut self, address: usize, data: u8) {
        let device = self.devices[self.mappings[address]].as_mut();
        device.write(address as u16, data);
    }
}

impl Bus {
    pub fn new() -> Self {
        info!("New Bus has been created");
        let empty_device = EmptyDevice {};
        Bus {
            mappings: vec![0; ADDRESS_SPACE],
            devices: vec![Box::new(empty_device)],
        }
    }

    pub fn register<A: Addressable + Debug + 'static>(
        &mut self,
        addressable: A,
        address_range: AddressRange,
    ) {
        debug!(
            "Registering device at address range: {:?} with device: {:?}",
            address_range, addressable
        );

        self.devices.push(Box::new(addressable));
        self.mappings[address_range.start as usize..=address_range.end as usize]
            .fill(self.devices.len() - 1);
    }
<<<<<<< HEAD

    pub fn read(&mut self, address: u16) -> u8 {
        let device = self.devices[self.mappings[address as usize] as usize].as_mut();
        device.read(address)
    }

    pub fn write(&mut self, address: u16, data: u8) {
        let device = self.devices[self.mappings[address as usize] as usize].as_mut();
        device.write(address, data);
    }
=======
>>>>>>> 2e4b1b65
}<|MERGE_RESOLUTION|>--- conflicted
+++ resolved
@@ -4,8 +4,8 @@
 use std::fmt::Debug;
 
 pub trait BusLike {
-    fn read(&self, address: usize) -> u8;
-    fn write(&mut self, address: usize, data: u8);
+    fn read(&mut self, address: u16) -> u8;
+    fn write(&mut self, address: u16, data: u8);
 }
 
 pub const ADDRESS_SPACE: usize = 0xFFFF + 1;
@@ -16,14 +16,14 @@
 }
 
 impl BusLike for Bus {
-    fn read(&self, address: usize) -> u8 {
-        let device = self.devices[self.mappings[address]].as_ref();
-        device.read(address as u16)
+    fn read(&mut self, address: u16) -> u8 {
+        let device = self.devices[self.mappings[address as usize] as usize].as_mut();
+        device.read(address)
     }
 
-    fn write(&mut self, address: usize, data: u8) {
-        let device = self.devices[self.mappings[address]].as_mut();
-        device.write(address as u16, data);
+    fn write(&mut self, address: u16, data: u8) {
+        let device = self.devices[self.mappings[address as usize] as usize].as_mut();
+        device.write(address, data);
     }
 }
 
@@ -51,17 +51,4 @@
         self.mappings[address_range.start as usize..=address_range.end as usize]
             .fill(self.devices.len() - 1);
     }
-<<<<<<< HEAD
-
-    pub fn read(&mut self, address: u16) -> u8 {
-        let device = self.devices[self.mappings[address as usize] as usize].as_mut();
-        device.read(address)
-    }
-
-    pub fn write(&mut self, address: u16, data: u8) {
-        let device = self.devices[self.mappings[address as usize] as usize].as_mut();
-        device.write(address, data);
-    }
-=======
->>>>>>> 2e4b1b65
 }