--- conflicted
+++ resolved
@@ -2,10 +2,7 @@
 mod bus;
 mod empty_device;
 mod memory;
-<<<<<<< HEAD
 mod cartridge;
-=======
 mod cpu;
->>>>>>> e6454e67
 
 fn main() -> anyhow::Result<()> {}