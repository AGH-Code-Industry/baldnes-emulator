--- conflicted
+++ resolved
@@ -226,10 +226,6 @@
         }
     }
 
-<<<<<<< HEAD
-    fn read_instruction_code(&mut self, bus: &mut Bus) {
-        self.instruction = bus.read(self.program_counter);
-=======
     fn set_flag(&mut self, flag: CPUFlag) {
         self.status |= flag.value();
     }
@@ -258,8 +254,8 @@
         self.program_counter += 1;
     }
 
-    fn read_operation_code<T: BusLike>(&mut self, bus: &T) {
-        self.operation = bus.read(self.program_counter as usize);
+    fn read_operation_code<T: BusLike>(&mut self, bus: &mut T) {
+        self.operation = bus.read(self.program_counter as u16);
     }
 
     fn decode_operation<T: BusLike>(&mut self, bus: &T) {
@@ -277,99 +273,102 @@
         self.step_program_counter();
     }
 
-    fn immediate_read<T: BusLike>(&mut self, bus: &T) {
-        self.memory_buffer = bus.read(self.program_counter as usize);
+    fn immediate_read<T: BusLike>(&mut self, bus: &mut T) {
+        self.memory_buffer = bus.read(self.program_counter);
         self.step_program_counter();
     }
 
-    fn read_adl<T: BusLike>(&mut self, bus: &T) {
-        self.adl = bus.read(self.program_counter as usize);
+    fn read_adl<T: BusLike>(&mut self, bus: &mut T) {
+        self.adl = bus.read(self.program_counter);
         self.step_program_counter();
     }
 
-    fn read_adh<T: BusLike>(&mut self, bus: &T) {
-        self.adh = bus.read(self.program_counter as usize);
+    fn read_adh<T: BusLike>(&mut self, bus: &mut T) {
+        self.adh = bus.read(self.program_counter);
         self.step_program_counter();
     }
 
-    fn read_zero_page<T: BusLike>(&mut self, bus: &T) {
+    fn read_zero_page<T: BusLike>(&mut self, bus: &mut T) {
         println!("Reading zero page address: {:#X}", self.adl);
-        self.memory_buffer = bus.read(self.adl as usize);
-    }
-
-    fn read_absolute<T: BusLike>(&mut self, bus: &T) {
+        self.memory_buffer = bus.read(self.adl as u16);
+    }
+
+    fn read_absolute<T: BusLike>(&mut self, bus: &mut T) {
         let address = (self.adh as u16) << 8 | self.adl as u16;
-        self.memory_buffer = bus.read(address as usize);
-    }
-
-    fn read_bal<T: BusLike>(&mut self, bus: &T) {
-        self.bal = bus.read(self.program_counter as usize);
+        self.memory_buffer = bus.read(address as u16);
+    }
+
+    fn read_bal<T: BusLike>(&mut self, bus: &mut T) {
+        self.bal = bus.read(self.program_counter as u16);
         self.step_program_counter();
     }
 
-    fn read_bah<T: BusLike>(&mut self, bus: &T) {
-        self.bah = bus.read(self.program_counter as usize);
+    fn read_bah<T: BusLike>(&mut self, bus: &mut T) {
+        self.bah = bus.read(self.program_counter as u16);
         self.step_program_counter();
     }
 
-    fn read_adl_indirect_bal<T: BusLike>(&mut self, bus: &T) {
+    fn read_adl_indirect_bal<T: BusLike>(&mut self, bus: &mut T) {
         let address = (self.bal + self.x) as usize;
-        self.adl = bus.read(address);
-    }
-
-    fn read_adh_indirect_bal<T: BusLike>(&mut self, bus: &T) {
+        self.adl = bus.read(address as u16);
+    }
+
+    fn read_adh_indirect_bal<T: BusLike>(&mut self, bus: &mut T) {
         let address = (self.bal + self.x + 1) as usize;
-        self.adh = bus.read(address);
+        self.adh = bus.read(address as u16);
     }
 
     fn write_zero_page<T: BusLike>(&mut self, bus: &mut T) {
-        bus.write(self.adl as usize, self.memory_buffer);
+        bus.write(self.adl as u16, self.memory_buffer);
     }
 
     fn write_absolute<T: BusLike>(&mut self, bus: &mut T) {
         let address = (self.adh as u16) << 8 | self.adl as u16;
-        bus.write(address as usize, self.memory_buffer);
->>>>>>> 2e4b1b65
-    }
-
-    fn read_zero_page_bal_x<T: BusLike>(&mut self, bus: &T) {
+        bus.write(address as u16, self.memory_buffer);
+    }
+
+    fn read_zero_page_bal_x<T: BusLike>(&mut self, bus: &mut T) {
         // TODO: Be careful with overflow, check if it's correct
 
         let address = (self.bal + self.x) as usize;
-        self.memory_buffer = bus.read(address);
+        self.memory_buffer = bus.read(address as u16);
     }
 
     fn write_zero_page_bal_x<T: BusLike>(&mut self, bus: &mut T) {
         let address = (self.bal + self.x) as usize;
-        bus.write(address, self.memory_buffer);
-    }
-
-    fn read_adl_adh_absolute_index_register<T: BusLike>(&mut self, bus: &T, index_register: u8) {
+        bus.write(address as u16, self.memory_buffer);
+    }
+
+    fn read_adl_adh_absolute_index_register<T: BusLike>(
+        &mut self,
+        bus: &mut T,
+        index_register: u8,
+    ) {
         let bal_address = self.bal as usize;
         let bah_address = self.bah as usize;
         let address = ((bah_address << 8) | bal_address) + (index_register as usize);
-        self.memory_buffer = bus.read(address);
-    }
-
-    fn read_adl_adh_absolute_x<T: BusLike>(&mut self, bus: &T) {
+        self.memory_buffer = bus.read(address as u16);
+    }
+
+    fn read_adl_adh_absolute_x<T: BusLike>(&mut self, bus: &mut T) {
         self.read_adl_adh_absolute_index_register(bus, self.x);
     }
 
-    fn read_adl_adh_absolute_y<T: BusLike>(&mut self, bus: &T) {
+    fn read_adl_adh_absolute_y<T: BusLike>(&mut self, bus: &mut T) {
         self.read_adl_adh_absolute_index_register(bus, self.y);
     }
 
-    fn read_ial<T: BusLike>(&mut self, bus: &T) {
-        self.ial = bus.read(self.program_counter as usize);
+    fn read_ial<T: BusLike>(&mut self, bus: &mut T) {
+        self.ial = bus.read(self.program_counter as u16);
         self.step_program_counter();
     }
 
-    fn read_bal_indirect_ial<T: BusLike>(&mut self, bus: &T) {
-        self.bal = bus.read(self.ial as usize);
-    }
-
-    fn read_bah_indirect_ial<T: BusLike>(&mut self, bus: &T) {
-        self.bah = bus.read(self.ial as usize + 1);
+    fn read_bal_indirect_ial<T: BusLike>(&mut self, bus: &mut T) {
+        self.bal = bus.read(self.ial as u16);
+    }
+
+    fn read_bah_indirect_ial<T: BusLike>(&mut self, bus: &mut T) {
+        self.bah = bus.read(self.ial as u16 + 1);
     }
 
     fn shift_left_accumulator(&mut self) {
@@ -457,34 +456,41 @@
 
     fn execute_micro_instruction(&mut self, micro_instruction: &MicroInstruction) {
         match micro_instruction {
-<<<<<<< HEAD
-            MicroInstruction::ReadInstructionCode => {
-                self.registers.read_instruction_code(&mut self.bus)
-=======
             MicroInstruction::Empty => (),
 
-            MicroInstruction::ReadOperationCode => self.registers.read_operation_code(&self.bus),
-            MicroInstruction::DecodeOperation => self.registers.decode_operation(&self.bus),
-            MicroInstruction::ImmediateRead => self.registers.immediate_read(&self.bus),
-            MicroInstruction::ReadAdh => self.registers.read_adh(&self.bus),
-            MicroInstruction::ReadAdl => self.registers.read_adl(&self.bus),
-            MicroInstruction::ReadZeroPage => self.registers.read_zero_page(&self.bus),
-            MicroInstruction::ReadAbsolute => self.registers.read_absolute(&self.bus),
-            MicroInstruction::ReadBal => self.registers.read_bal(&self.bus),
-            MicroInstruction::ReadBah => self.registers.read_bah(&self.bus),
-            MicroInstruction::ReadAdlIndirectBal => self.registers.read_adl_indirect_bal(&self.bus),
-            MicroInstruction::ReadAdhIndirectBal => self.registers.read_adh_indirect_bal(&self.bus),
-            MicroInstruction::ReadZeroPageBalX => self.registers.read_zero_page_bal_x(&self.bus),
+            MicroInstruction::ReadOperationCode => {
+                self.registers.read_operation_code(&mut self.bus)
+            }
+            MicroInstruction::DecodeOperation => self.registers.decode_operation(&mut self.bus),
+            MicroInstruction::ImmediateRead => self.registers.immediate_read(&mut self.bus),
+            MicroInstruction::ReadAdh => self.registers.read_adh(&mut self.bus),
+            MicroInstruction::ReadAdl => self.registers.read_adl(&mut self.bus),
+            MicroInstruction::ReadZeroPage => self.registers.read_zero_page(&mut self.bus),
+            MicroInstruction::ReadAbsolute => self.registers.read_absolute(&mut self.bus),
+            MicroInstruction::ReadBal => self.registers.read_bal(&mut self.bus),
+            MicroInstruction::ReadBah => self.registers.read_bah(&mut self.bus),
+            MicroInstruction::ReadAdlIndirectBal => {
+                self.registers.read_adl_indirect_bal(&mut self.bus)
+            }
+            MicroInstruction::ReadAdhIndirectBal => {
+                self.registers.read_adh_indirect_bal(&mut self.bus)
+            }
+            MicroInstruction::ReadZeroPageBalX => {
+                self.registers.read_zero_page_bal_x(&mut self.bus)
+            }
             MicroInstruction::ReadAdlAdhAbsoluteX => {
-                self.registers.read_adl_adh_absolute_x(&self.bus)
->>>>>>> 2e4b1b65
+                self.registers.read_adl_adh_absolute_x(&mut self.bus)
             }
             MicroInstruction::ReadAdlAdhAbsoluteY => {
-                self.registers.read_adl_adh_absolute_y(&self.bus)
-            }
-            MicroInstruction::ReadIal => self.registers.read_ial(&self.bus),
-            MicroInstruction::ReadBalIndirectIal => self.registers.read_bal_indirect_ial(&self.bus),
-            MicroInstruction::ReadBahIndirectIal => self.registers.read_bah_indirect_ial(&self.bus),
+                self.registers.read_adl_adh_absolute_y(&mut self.bus)
+            }
+            MicroInstruction::ReadIal => self.registers.read_ial(&mut self.bus),
+            MicroInstruction::ReadBalIndirectIal => {
+                self.registers.read_bal_indirect_ial(&mut self.bus)
+            }
+            MicroInstruction::ReadBahIndirectIal => {
+                self.registers.read_bah_indirect_ial(&mut self.bus)
+            }
 
             MicroInstruction::WriteZeroPage => self.registers.write_zero_page(&mut self.bus),
             MicroInstruction::WriteAbsolute => self.registers.write_absolute(&mut self.bus),
@@ -553,13 +559,13 @@
     }
 
     impl BusLike for TestBus {
-        fn read(&self, address: usize) -> u8 {
-            self.memory[address] as u8
-        }
-
-        fn write(&mut self, address: usize, data: u8) {
+        fn read(&mut self, address: u16) -> u8 {
+            self.memory[address as usize] as u8
+        }
+
+        fn write(&mut self, address: u16, data: u8) {
             println!("Writing {:#X} to address {:#X}", data, address);
-            self.memory[address] = data as usize;
+            self.memory[address as usize] = data as usize;
         }
     }
 
@@ -644,7 +650,7 @@
         let mut bus = TestBus::new();
         bus.write(0, OPCODE);
         bus.write(1, ADDRESS);
-        bus.write(ADDRESS as usize, VALUE);
+        bus.write(ADDRESS as u16, VALUE);
 
         let mut cpu = CPU::new(bus);
 
@@ -682,7 +688,7 @@
             Some(MicroInstruction::WriteZeroPage)
         );
 
-        let read_value = cpu.bus.read(ADDRESS as usize);
+        let read_value = cpu.bus.read(ADDRESS as u16);
 
         assert_eq!(read_value, EXPECTED_VALUE);
     }
